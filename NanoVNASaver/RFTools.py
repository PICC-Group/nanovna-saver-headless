--- conflicted
+++ resolved
@@ -126,14 +126,11 @@
                 return "\N{INFINITY}"
             raise ValueError("Frequency to big. More than 15 digits!")
         if maxdigits < 3:
-<<<<<<< HEAD
             raise ValueError(
                 "At least 3 digits are needed, given ({})".format(maxdigits))
         if not countDot:
             maxdigits += 1
-=======
-            raise ValueError("At least 3 digits are needed, given ({})".format(maxdigits))
->>>>>>> 183c1fbd
+
 
         if freq < 1:
             return " - " + \
@@ -143,12 +140,8 @@
         dot_pos = freqlen % 3 or 3
         freqstr = freqstr[:dot_pos] + "." + freqstr[dot_pos:] + "00"
 
-<<<<<<< HEAD
         return freqstr[:maxdigits] + (" " if insertSpace else "") + \
             PREFIXES[si_index] + ("Hz" if appendHz else "")
-=======
-        return freqstr[:maxdigits] + PREFIXES[si_index] + ("Hz" if appendHz else "")
->>>>>>> 183c1fbd
 
     @staticmethod
     def parseFrequency(freq: str) -> int:
