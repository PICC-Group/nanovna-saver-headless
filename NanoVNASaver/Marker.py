--- conflicted
+++ resolved
@@ -34,8 +34,8 @@
 COLOR_DEFAULT = QtGui.QColor()
 
 
-def format_frequency(freq: float, fmt=FMT_FREQ) -> str:
-    return str(SITools.Value(freq, "Hz", fmt))
+def formatFrequency(freq: float) -> str:
+    return str(SITools.Value(freq, "Hz", FMT_FREQ))
 
 
 def format_gain(val: float, invert: bool = False) -> str:
@@ -60,11 +60,7 @@
     return str(SITools.Value(val, "\N{OHM SIGN}", FMT_REACT))
 
 
-<<<<<<< HEAD
-def format_capacity(val: float, allow_negative: bool = True) -> str:
-=======
 def format_capacitance(val: float, allow_negative: bool = True) -> str:
->>>>>>> ecdbe217
     if not allow_negative and val < 0:
         return "- pF"
     return str(SITools.Value(val, "F", FMT_REACT))
@@ -105,32 +101,6 @@
     return s + " \N{OHM SIGN}"
 
 
-class FrequencyInput(QtWidgets.QLineEdit):
-
-    def __init__(self, text=""):
-        super().__init__(text)
-        self.nextFrequency = -1
-        self.previousFrequency = -1
-
-    def setText(self, text: str) -> None:
-        super().setText(format_frequency(text, FMT_FREQ_INPUT))
-
-    def keyPressEvent(self, a0: QtGui.QKeyEvent) -> None:
-        if a0.type() == QtCore.QEvent.KeyPress:
-            if a0.key() == QtCore.Qt.Key_Up and self.nextFrequency != -1:
-                a0.accept()
-                self.setText(self.nextFrequency)
-                self.textEdited.emit(self.text())
-                return
-            if a0.key() == QtCore.Qt.Key_Down and \
-                    self.previousFrequency != -1:
-                a0.accept()
-                self.setText(self.previousFrequency)
-                self.textEdited.emit(self.text())
-                return
-        super().keyPressEvent(a0)
-
-
 class Marker(QtCore.QObject):
     name = "Marker"
     frequency = 0
@@ -144,6 +114,25 @@
 
     fieldSelection = []
 
+    class FrequencyInput(QtWidgets.QLineEdit):
+        nextFrequency = -1
+        previousFrequency = -1
+
+        def keyPressEvent(self, a0: QtGui.QKeyEvent) -> None:
+            if a0.type() == QtCore.QEvent.KeyPress:
+                if a0.key() == QtCore.Qt.Key_Up and self.nextFrequency != -1:
+                    a0.accept()
+                    self.setText(str(self.nextFrequency))
+                    self.textEdited.emit(self.text())
+                    return
+                if a0.key() == QtCore.Qt.Key_Down and \
+                        self.previousFrequency != -1:
+                    a0.accept()
+                    self.setText(str(self.previousFrequency))
+                    self.textEdited.emit(self.text())
+                    return
+            super().keyPressEvent(a0)
+
     def __init__(self, name, initialColor, frequency=""):
         super().__init__()
         self.name = name
@@ -155,9 +144,9 @@
         self.frequencyInput.setAlignment(QtCore.Qt.AlignRight)
         self.frequencyInput.textEdited.connect(self.setFrequency)
 
-        ################################################################################################################
+        ###############################################################
         # Data display label
-        ################################################################################################################
+        ###############################################################
 
         self.frequency_label = QtWidgets.QLabel("")
         self.frequency_label.setMinimumWidth(100)
@@ -203,9 +192,9 @@
             "s21groupdelay": ("S21 Group Delay:", self.s21_group_delay_label),
         }
 
-        ################################################################################################################
+        ###############################################################
         # Marker control layout
-        ################################################################################################################
+        ###############################################################
 
         self.btnColorPicker = QtWidgets.QPushButton("█")
         self.btnColorPicker.setFixedWidth(20)
@@ -220,9 +209,9 @@
         self.layout.addWidget(self.btnColorPicker)
         self.layout.addWidget(self.isMouseControlledRadioButton)
 
-        ################################################################################################################
+        ###############################################################
         # Data display layout
-        ################################################################################################################
+        ###############################################################
 
         self.group_box = QtWidgets.QGroupBox(self.name)
         self.group_box.setMaximumWidth(340)
@@ -313,12 +302,7 @@
         # self.right_form.addRow("S21 Phase:", self.s21_phase_label)
 
     def setFrequency(self, frequency):
-<<<<<<< HEAD
         self.frequency = RFTools.RFTools.parseFrequency(frequency)
-=======
-        f = RFTools.parseFrequency(frequency)
-        self.frequency = max(f, 0)
->>>>>>> ecdbe217
         self.updated.emit(self)
 
     def setFieldSelection(self, fields):
@@ -368,7 +352,8 @@
         upper_stepsize = data[-1].freq - data[-2].freq
 
         # We are outside the bounds of the data, so we can't put in a marker
-        if self.frequency + lower_stepsize/2 < min_freq or self.frequency - upper_stepsize/2 > max_freq:
+        if (self.frequency + lower_stepsize/2 < min_freq or
+                self.frequency - upper_stepsize/2 > max_freq):
             return
 
         min_distance = max_freq
@@ -411,18 +396,24 @@
         self.s21_group_delay_label.setText("")
         self.quality_factor_label.setText("")
 
-    def updateLabels(self, s11data: List[RFTools.Datapoint], s21data: List[RFTools.Datapoint]):
+    def updateLabels(self,
+                     s11data: List[RFTools.Datapoint],
+                     s21data: List[RFTools.Datapoint]):
         if self.location == -1:
             return
         s11 = s11data[self.location]
 
         imp = s11.impedance()
-        cap_str = format_capacitance(RFTools.impedance_to_capacitance(imp, s11.freq))
-        ind_str = format_inductance(RFTools.impedance_to_inductance(imp, s11.freq))
+        cap_str = format_capacity(
+            RFTools.impedance_to_capacity(imp, s11.freq))
+        ind_str = format_inductance(
+            RFTools.impedance_to_inductance(imp, s11.freq))
 
         imp_p = RFTools.serial_to_parallel(imp)
-        cap_p_str = format_capacitance(RFTools.impedance_to_capacitance(imp_p, s11.freq))
-        ind_p_str = format_inductance(RFTools.impedance_to_inductance(imp_p, s11.freq))
+        cap_p_str = format_capacity(
+            RFTools.impedance_to_capacity(imp_p, s11.freq))
+        ind_p_str = format_inductance(
+            RFTools.impedance_to_inductance(imp_p, s11.freq))
 
         if imp.imag < 0:
             x_str = cap_str
@@ -450,10 +441,14 @@
 
         self.vswr_label.setText(format_vswr(s11.vswr))
         self.s11_phase_label.setText(format_phase(s11.phase))
-        self.quality_factor_label.setText(format_q_factor(s11.qFactor()))
-
-        self.returnloss_label.setText(format_gain(s11.gain, self.returnloss_is_positive))
-        self.s11_group_delay_label.setText(format_group_delay(RFTools.groupDelay(s11data, self.location)))
+        self.quality_factor_label.setText(
+            format_q_factor(s11.qFactor()))
+
+        self.returnloss_label.setText(
+            format_gain(s11.gain, self.returnloss_is_positive))
+        self.s11_group_delay_label.setText(
+            format_group_delay(RFTools.groupDelay(s11data, self.location))
+        )
 
         # skip if no valid s21 data
         if len(s21data) != len(s11data):
@@ -463,4 +458,7 @@
 
         self.s21_phase_label.setText(format_phase(s21.phase))
         self.gain_label.setText(format_gain(s21.gain))
-        self.s21_group_delay_label.setText(format_group_delay(RFTools.groupDelay(s21data, self.location) / 2))+        # TODO: figure out if calculation is right (S11 no division by 2)
+        self.s21_group_delay_label.setText(
+            format_group_delay(RFTools.groupDelay(s21data, self.location) / 2)
+        )