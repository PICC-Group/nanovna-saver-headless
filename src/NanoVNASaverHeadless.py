--- conflicted
+++ resolved
@@ -116,16 +116,12 @@
         self.worker.running = False
         self.worker_thread.join()
 
-<<<<<<< HEAD
     def _get_data(self):
-=======
-    def get_data(self):
         """Get data from the sweep worker.
 
         Returns:
             list: Real Reflection, Imaginary Reflection, Real Through, Imaginary Through, Frequency
         """
->>>>>>> 31bae60b
         data_s11 = self.worker.data11
         data_s21 = self.worker.data21
         reflRe = []
