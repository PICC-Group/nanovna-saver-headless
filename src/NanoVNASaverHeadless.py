from .Hardware import Hardware as hw
from .Calibration import Calibration
from .CalibrationGuide import CalibrationGuide
from .Touchstone import Touchstone
from .SweepWorker import SweepWorker
from datetime import datetime
import threading
import matplotlib.pyplot as plt
import numpy as np


class NanoVNASaverHeadless:
    def __init__(self, vna_index=0, verbose=False, save_path="./Save.s2p"):
        """Initialize a NanoVNASaverHeadless object.

        Args:
            vna_index (int): Number of NanoVNAs to connect, at the moment multiple VNAs are not supported. Defaults to 0.
            verbose (bool): Print information. Defaults to False.
            save_path (str): The path to save data to. Defaults to "./Save.s2p".
        """
        self.verbose = verbose
        self.save_path = save_path
        self.iface = hw.get_interfaces()[vna_index]
        self.vna = hw.get_VNA(self.iface)
        self.calibration = Calibration()
        self.touchstone = Touchstone(self.save_path)  # s2p for two port nanovnas.
        self.worker = SweepWorker(self.vna, self.calibration, self.touchstone, verbose)
        self.CalibrationGuide = CalibrationGuide(self.calibration, self.worker, verbose)
        if self.verbose:
            print("VNA is connected: ", self.vna.connected())
            print("Firmware: ", self.vna.readFirmware())
            print("Features: ", self.vna.read_features())

    def calibrate(self, savefile=None, load_file=False):
        """Run the calibration guide and calibrate the NanoVNA.

        Args:
            savefile (path): Path to save the calibration. Defaults to None.
            load_file (bool, optional): Path to existing calibration. Defaults to False.
        """
        if load_file:
            self.CalibrationGuide.loadCalibration(load_file)
            return
        proceed = self.CalibrationGuide.automaticCalibration()
        while proceed:
            proceed = self.CalibrationGuide.automaticCalibrationStep()
        if savefile is None:
            savefile = f"./Calibration_file_{datetime.now()}.s2p"
        self.CalibrationGuide.saveCalibration(savefile)

    def set_sweep(self, start, stop, segments, points):
        """Set the sweep parameters.

        Args:
            start (int): The start frequnecy.
            stop (int): The stop frequency.
            segments (int): Number of segments.
            points (int): Number of points.
        """
        self.worker.sweep.update(start, stop, segments, points)
        if self.verbose:
            print(
                "Sweep set from "
                + str(self.worker.sweep.start / 1e9)
                + "e9"
                + " to "
                + str(self.worker.sweep.end / 1e9)
                + "e9"
            )

    def single_sweep(self):
        self.worker.sweep.set_mode("SINGLE")
        self.worker.run()
        return self._get_data()

    def stream_data(self):
        """Creates a data stream from the continuous sweeping.

        Yields:
            list: Yields a list of data when new data is available.
        """
        self._stream_data()
        try:
            for data in self._access_data():
                yield data  # Yield each piece of data as it comes
        except Exception as e:
            if self.verbose:
                print("Exception in data stream: ", e)
        finally:
            if self.verbose:
                print("Stopping worker.")
            self._stop_worker()

    def _stream_data(self):
        """Starts a thread for the sweep workers run function."""
        self.worker.sweep.set_mode("CONTINOUS")
        # Start the worker in a new thread
        self.worker_thread = threading.Thread(target=self.worker.run)
        self.worker_thread.start()

    def _access_data(self):
        """Fetches the data from the sweep worker as long as it is running a sweep.

        Yields:
            list: List of data from the latest sweep.
        """
        # Access data while the worker is running
        while self.worker.running:
            yield self._get_data()

    def _stop_worker(self):
        """Stop the sweep worker and kill the stream."""
        if self.verbose:
            print("NanoVNASaverHeadless is stopping sweepworker now.")
        self.worker.running = False
        self.worker_thread.join()

    def _get_data(self):
        """Get data from the sweep worker.

        Returns:
            list: Real Reflection, Imaginary Reflection, Real Through, Imaginary Through, Frequency
        """
        data_s11 = self.worker.data11
        data_s21 = self.worker.data21
        refl_re = []
        refl_im = []
        thru_re = []
        thru_im = []
        freq = []
        for datapoint in data_s11:
            refl_re.append(datapoint.re)
            refl_im.append(datapoint.im)
            freq.append(datapoint.freq)
        for datapoint in data_s21:
            thru_re.append(datapoint.re)
            thru_im.append(datapoint.im)
        return refl_re, refl_im, thru_re, thru_im, freq

    def plot(self, animate):
        if animate:
            old_data = None
<<<<<<< HEAD
            for data in list(self.stream_data()):
                print(data)
                print('-----------')
            new_data = list(self.stream_data())
            x = new_data[3]
            s11 = self.magnitude(new_data[0], new_data[1])
            s21 = self.magnitude(new_data[2], new_data[3])

            plt.ion() 
            fig, ax = plt.subplots(2, 1)
            fig.tight_layout(pad=4.0)
            line1, = ax[0].plot(x, s11, 'b-')
            line2 = ax[1].plot(x, s21, 'b-')
            plt.show()

            while(self.worker.running):
                if new_data != old_data:
                    s11 = self.magnitude(new_data[0], new_data[1])
                    s21 = self.magnitude(new_data[2], new_data[3])
                    line1.set_ydata(s11)
                    line2.set_ydata(s21)
                    fig.canvas.draw() 
                    fig.canvas.flush_events() 
                    old_data = new_data
=======
            data = self.stream_data()
            for new_data in data:
                print(new_data)
                print("------------------")
                x = new_data[3]
                s11 = self.magnitude(new_data[0], new_data[1])
                s21 = self.magnitude(new_data[2], new_data[3])

                plt.ion()
                fig, ax = plt.subplots(2, 1)
                fig.tight_layout(pad=4.0)
                line1 = ax[0].plot(x, s11, "b-")
                line2 = ax[1].plot(x, s21, "b-")
                plt.show()

                while self.worker.running:
                    if new_data != old_data:
                        s11 = self.magnitude(new_data[0], new_data[1])
                        s21 = self.magnitude(new_data[2], new_data[3])
                        line1.set_ydata(s11)
                        line2.set_ydata(s21)
                        fig.canvas.draw()
                        fig.canvas.flush_events()
                        old_data = new_data
>>>>>>> 1b0be07c

        else:
            data = self.single_sweep()
            magnitudeS11 = self.magnitude(data[0], data[1])
            magnitudeS21 = self.magnitude(data[2], data[3])
            x = data[4]
            y1 = magnitudeS11
            y2 = magnitudeS21

            fig, ax = plt.subplots(2, 1)
            fig.tight_layout(pad=4.0)

            # plot 1
            ax[0].plot(x, y1, label="S11")
            ax[0].legend()

            # plot 2
            ax[1].plot(x, y2, label="S21")
            ax[1].legend()

            for ax in ax.flat:
                ax.set(xlabel="Frequency (Hz)", ylabel="dB")

            plt.show()

    def magnitude(self, re_list, im_list):
        mag_list = []
        for re, im in zip(re_list, im_list):
            mag_list.append(10 * np.log10(np.sqrt(re**2 + im**2)))
        return mag_list

    def kill(self):
        """Disconnect the NanoVNA.

        Raises:
            Exception: If the NanoVNA was not successfully disconnected.
        """
        self._stop_worker()
        self.vna.disconnect()
        if self.vna.connected():
            raise Exception("The VNA was not successfully disconnected.")
        else:
            if self.verbose:
                print("Disconnected VNA.")
            return<|MERGE_RESOLUTION|>--- conflicted
+++ resolved
@@ -7,6 +7,7 @@
 import threading
 import matplotlib.pyplot as plt
 import numpy as np
+import csv
 
 
 class NanoVNASaverHeadless:
@@ -139,58 +140,39 @@
 
     def plot(self, animate):
         if animate:
-            old_data = None
-<<<<<<< HEAD
-            for data in list(self.stream_data()):
-                print(data)
-                print('-----------')
-            new_data = list(self.stream_data())
-            x = new_data[3]
-            s11 = self.magnitude(new_data[0], new_data[1])
-            s21 = self.magnitude(new_data[2], new_data[3])
-
-            plt.ion() 
+            plt.ion()
             fig, ax = plt.subplots(2, 1)
             fig.tight_layout(pad=4.0)
-            line1, = ax[0].plot(x, s11, 'b-')
-            line2 = ax[1].plot(x, s21, 'b-')
+
+            # Set labels for each subplot
+            for ax_item in ax.flat:
+                ax_item.set(xlabel="Frequency (Hz)", ylabel="dB")
+
+            # Initialize lines for each subplot
+            (line1,) = ax[0].plot([], [], label="S11")
+            (line2,) = ax[1].plot([], [], label="S21")
+
+            # Display legend for each subplot
+            ax[0].legend()
+            ax[1].legend()
             plt.show()
 
-            while(self.worker.running):
-                if new_data != old_data:
-                    s11 = self.magnitude(new_data[0], new_data[1])
-                    s21 = self.magnitude(new_data[2], new_data[3])
-                    line1.set_ydata(s11)
-                    line2.set_ydata(s21)
-                    fig.canvas.draw() 
-                    fig.canvas.flush_events() 
-                    old_data = new_data
-=======
             data = self.stream_data()
             for new_data in data:
-                print(new_data)
-                print("------------------")
-                x = new_data[3]
                 s11 = self.magnitude(new_data[0], new_data[1])
                 s21 = self.magnitude(new_data[2], new_data[3])
-
-                plt.ion()
-                fig, ax = plt.subplots(2, 1)
-                fig.tight_layout(pad=4.0)
-                line1 = ax[0].plot(x, s11, "b-")
-                line2 = ax[1].plot(x, s21, "b-")
-                plt.show()
-
-                while self.worker.running:
-                    if new_data != old_data:
-                        s11 = self.magnitude(new_data[0], new_data[1])
-                        s21 = self.magnitude(new_data[2], new_data[3])
-                        line1.set_ydata(s11)
-                        line2.set_ydata(s21)
-                        fig.canvas.draw()
-                        fig.canvas.flush_events()
-                        old_data = new_data
->>>>>>> 1b0be07c
+                x = new_data[4]
+                line1.set_data(x, s11)
+                line2.set_data(x, s21)
+
+                # Update limits and redraw the plot
+                for ax_item in ax.flat:
+                    ax_item.relim()  # Recalculate limits
+                    ax_item.autoscale_view()  # Autoscale
+
+                fig.canvas.draw()
+                fig.canvas.flush_events()
+                # plt.pause(0.01)
 
         else:
             data = self.single_sweep()
@@ -221,6 +203,35 @@
         for re, im in zip(re_list, im_list):
             mag_list.append(10 * np.log10(np.sqrt(re**2 + im**2)))
         return mag_list
+
+    def save_csv(self, filename):
+        try:
+            if not isinstance(filename, str):
+                raise TypeError("Filename must be a string")
+
+            if not filename.endswith(".csv"):
+                filename += ".csv"
+            file_path = filename
+            old_data = None
+            # Counter because NanoVNA sends out incorrect data the first few times
+            counter = 0
+            print("Starting to save...")
+            with open(file_path, mode="w", newline="") as file:
+                writer = csv.writer(file)
+                writer.writerow(["ReflRe", " ReflIm", " ThruRe", " ThruIm", " Freq"])
+                data_stream = self.stream_data()
+                for new_data in data_stream:
+                    if new_data != old_data:
+                        for data in new_data:
+                            # Saves 10 sweeps
+                            if counter > 5 and counter < 16:
+                                writer.writerow([data])
+                        old_data = new_data
+                        if counter == 16:
+                            print("Done!")
+                        counter += 1
+        except Exception as e:
+            print("An error occurred:", e)
 
     def kill(self):
         """Disconnect the NanoVNA.
